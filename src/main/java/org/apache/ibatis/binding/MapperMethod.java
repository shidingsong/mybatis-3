/**
 *    Copyright 2009-2017 the original author or authors.
 *
 *    Licensed under the Apache License, Version 2.0 (the "License");
 *    you may not use this file except in compliance with the License.
 *    You may obtain a copy of the License at
 *
 *       http://www.apache.org/licenses/LICENSE-2.0
 *
 *    Unless required by applicable law or agreed to in writing, software
 *    distributed under the License is distributed on an "AS IS" BASIS,
 *    WITHOUT WARRANTIES OR CONDITIONS OF ANY KIND, either express or implied.
 *    See the License for the specific language governing permissions and
 *    limitations under the License.
 */
package org.apache.ibatis.binding;

import org.apache.ibatis.annotations.Flush;
import org.apache.ibatis.annotations.MapKey;
import org.apache.ibatis.cursor.Cursor;
import org.apache.ibatis.io.Resources;
import org.apache.ibatis.mapping.MappedStatement;
import org.apache.ibatis.mapping.SqlCommandType;
import org.apache.ibatis.mapping.StatementType;
import org.apache.ibatis.reflection.MetaObject;
import org.apache.ibatis.reflection.ParamNameResolver;
import org.apache.ibatis.reflection.TypeParameterResolver;
import org.apache.ibatis.session.Configuration;
import org.apache.ibatis.session.ResultHandler;
import org.apache.ibatis.session.RowBounds;
import org.apache.ibatis.session.SqlSession;

import java.lang.reflect.*;
import java.util.*;

/**
 * @author Clinton Begin
 * @author Eduardo Macarron
 * @author Lasse Voss
 * @author Kazuki Shimizu
 */
public class MapperMethod {

  private static Method optionalFactoryMethod = null;

  static {
    try {
      optionalFactoryMethod = Resources.classForName("java.util.Optional").getMethod("ofNullable", Object.class);
    } catch (ClassNotFoundException e) {
      // Ignore
    } catch (NoSuchMethodException e) {
      // Ignore
    }
  }

  private final SqlCommand command;
  private final MethodSignature method;

  public MapperMethod(Class<?> mapperInterface, Method method, Configuration config) {
    this.command = new SqlCommand(config, mapperInterface, method);
    this.method = new MethodSignature(config, mapperInterface, method);
  }

  public Object execute(SqlSession sqlSession, Object[] args) {
    Object result;
    switch (command.getType()) {
      case INSERT: {
<<<<<<< HEAD
        Object param = method.convertArgsToSqlCommandParam(args);
=======
      Object param = method.convertArgsToSqlCommandParam(args);
>>>>>>> 21377c9e
        result = rowCountResult(sqlSession.insert(command.getName(), param));
        break;
      }
      case UPDATE: {
        Object param = method.convertArgsToSqlCommandParam(args);
        result = rowCountResult(sqlSession.update(command.getName(), param));
        break;
      }
      case DELETE: {
        Object param = method.convertArgsToSqlCommandParam(args);
        result = rowCountResult(sqlSession.delete(command.getName(), param));
        break;
      }
      case SELECT:
        if (method.returnsVoid() && method.hasResultHandler()) {
          executeWithResultHandler(sqlSession, args);
          result = null;
        } else if (method.returnsMany()) {
          result = executeForMany(sqlSession, args);
        } else if (method.returnsMap()) {
          result = executeForMap(sqlSession, args);
        } else if (method.returnsCursor()) {
          result = executeForCursor(sqlSession, args);
        } else {
          Object param = method.convertArgsToSqlCommandParam(args);
          result = sqlSession.selectOne(command.getName(), param);
          if (method.returnsOptional() &&
                  (result == null || !method.getReturnType().equals(result.getClass()))) {
            result = wrapWithOptional(result);
          }
        }
        break;
      case FLUSH:
        result = sqlSession.flushStatements();
        break;
      default:
        throw new BindingException("Unknown execution method for: " + command.getName());
    }
    if (result == null && method.getReturnType().isPrimitive() && !method.returnsVoid()) {
      throw new BindingException("Mapper method '" + command.getName() 
          + " attempted to return null from a method with a primitive return type (" + method.getReturnType() + ").");
    }
    return result;
  }

  private Object wrapWithOptional(Object result) {
    if (optionalFactoryMethod == null) {
      throw new BindingException("Can't use the java.util.Optional");
    }
    try {
      return optionalFactoryMethod.invoke(null, result);
    } catch (IllegalAccessException e) {
      throw new BindingException("Can't create a java.util.Optional instance.", e);
    } catch (InvocationTargetException e) {
      throw new BindingException("Can't create a java.util.Optional instance.", e);
    }
  }


  private Object rowCountResult(int rowCount) {
    final Object result;
    if (method.returnsVoid()) {
      result = null;
    } else if (Integer.class.equals(method.getReturnType()) || Integer.TYPE.equals(method.getReturnType())) {
      result = rowCount;
    } else if (Long.class.equals(method.getReturnType()) || Long.TYPE.equals(method.getReturnType())) {
      result = (long)rowCount;
    } else if (Boolean.class.equals(method.getReturnType()) || Boolean.TYPE.equals(method.getReturnType())) {
      result = rowCount > 0;
    } else {
      throw new BindingException("Mapper method '" + command.getName() + "' has an unsupported return type: " + method.getReturnType());
    }
    return result;
  }

  private void executeWithResultHandler(SqlSession sqlSession, Object[] args) {
    MappedStatement ms = sqlSession.getConfiguration().getMappedStatement(command.getName());
    if (!StatementType.CALLABLE.equals(ms.getStatementType())
        && void.class.equals(ms.getResultMaps().get(0).getType())) {
      throw new BindingException("method " + command.getName()
          + " needs either a @ResultMap annotation, a @ResultType annotation,"
          + " or a resultType attribute in XML so a ResultHandler can be used as a parameter.");
    }
    Object param = method.convertArgsToSqlCommandParam(args);
    if (method.hasRowBounds()) {
      RowBounds rowBounds = method.extractRowBounds(args);
      sqlSession.select(command.getName(), param, rowBounds, method.extractResultHandler(args));
    } else {
      sqlSession.select(command.getName(), param, method.extractResultHandler(args));
    }
  }

  private <E> Object executeForMany(SqlSession sqlSession, Object[] args) {
    List<E> result;
    Object param = method.convertArgsToSqlCommandParam(args);
    if (method.hasRowBounds()) {
      RowBounds rowBounds = method.extractRowBounds(args);
      result = sqlSession.<E>selectList(command.getName(), param, rowBounds);
    } else {
      result = sqlSession.<E>selectList(command.getName(), param);
    }
    // issue #510 Collections & arrays support
    if (!method.getReturnType().isAssignableFrom(result.getClass())) {
      if (method.getReturnType().isArray()) {
        return convertToArray(result);
      } else {
        return convertToDeclaredCollection(sqlSession.getConfiguration(), result);
      }
    }
    return result;
  }

  private <T> Cursor<T> executeForCursor(SqlSession sqlSession, Object[] args) {
    Cursor<T> result;
    Object param = method.convertArgsToSqlCommandParam(args);
    if (method.hasRowBounds()) {
      RowBounds rowBounds = method.extractRowBounds(args);
      result = sqlSession.<T>selectCursor(command.getName(), param, rowBounds);
    } else {
      result = sqlSession.<T>selectCursor(command.getName(), param);
    }
    return result;
  }

  private <E> Object convertToDeclaredCollection(Configuration config, List<E> list) {
    Object collection = config.getObjectFactory().create(method.getReturnType());
    MetaObject metaObject = config.newMetaObject(collection);
    metaObject.addAll(list);
    return collection;
  }

  @SuppressWarnings("unchecked")
  private <E> Object convertToArray(List<E> list) {
    Class<?> arrayComponentType = method.getReturnType().getComponentType();
    Object array = Array.newInstance(arrayComponentType, list.size());
    if (arrayComponentType.isPrimitive()) {
      for (int i = 0; i < list.size(); i++) {
        Array.set(array, i, list.get(i));
      }
      return array;
    } else {
      return list.toArray((E[])array);
    }
  }

  private <K, V> Map<K, V> executeForMap(SqlSession sqlSession, Object[] args) {
    Map<K, V> result;
    Object param = method.convertArgsToSqlCommandParam(args);
    if (method.hasRowBounds()) {
      RowBounds rowBounds = method.extractRowBounds(args);
      result = sqlSession.<K, V>selectMap(command.getName(), param, method.getMapKey(), rowBounds);
    } else {
      result = sqlSession.<K, V>selectMap(command.getName(), param, method.getMapKey());
    }
    return result;
  }

  public static class ParamMap<V> extends HashMap<String, V> {

    private static final long serialVersionUID = -2212268410512043556L;

    @Override
    public V get(Object key) {
      if (!super.containsKey(key)) {
        throw new BindingException("Parameter '" + key + "' not found. Available parameters are " + keySet());
      }
      return super.get(key);
    }

  }

  public static class SqlCommand {

    private final String name;
    private final SqlCommandType type;

    public SqlCommand(Configuration configuration, Class<?> mapperInterface, Method method) {
      final String methodName = method.getName();
      final Class<?> declaringClass = method.getDeclaringClass();
      MappedStatement ms = resolveMappedStatement(mapperInterface, methodName, declaringClass,
          configuration);
      if (ms == null) {
        if (method.getAnnotation(Flush.class) != null) {
          name = null;
          type = SqlCommandType.FLUSH;
        } else {
          throw new BindingException("Invalid bound statement (not found): "
              + mapperInterface.getName() + "." + methodName);
        }
      } else {
        name = ms.getId();
        type = ms.getSqlCommandType();
        if (type == SqlCommandType.UNKNOWN) {
          throw new BindingException("Unknown execution method for: " + name);
        }
      }
    }

    public String getName() {
      return name;
    }

    public SqlCommandType getType() {
      return type;
    }

    private MappedStatement resolveMappedStatement(Class<?> mapperInterface, String methodName,
        Class<?> declaringClass, Configuration configuration) {
      String statementId = mapperInterface.getName() + "." + methodName;
      if (configuration.hasStatement(statementId)) {
        return configuration.getMappedStatement(statementId);
      } else if (mapperInterface.equals(declaringClass)) {
        return null;
      }
      for (Class<?> superInterface : mapperInterface.getInterfaces()) {
        if (declaringClass.isAssignableFrom(superInterface)) {
          MappedStatement ms = resolveMappedStatement(superInterface, methodName,
              declaringClass, configuration);
          if (ms != null) {
            return ms;
          }
        }
      }
      return null;
    }
  }

  public static class MethodSignature {

    private final boolean returnsMany;
    private final boolean returnsMap;
    private final boolean returnsVoid;
    private final boolean returnsCursor;
    private final boolean returnsOptional;
    private final Class<?> returnType;
    private final String mapKey;
    private final Integer resultHandlerIndex;
    private final Integer rowBoundsIndex;
    private final ParamNameResolver paramNameResolver;

    public MethodSignature(Configuration configuration, Class<?> mapperInterface, Method method) {
      Type resolvedReturnType = TypeParameterResolver.resolveReturnType(method, mapperInterface);
      if (resolvedReturnType instanceof Class<?>) {
        this.returnType = (Class<?>) resolvedReturnType;
      } else if (resolvedReturnType instanceof ParameterizedType) {
        this.returnType = (Class<?>) ((ParameterizedType) resolvedReturnType).getRawType();
      } else {
        this.returnType = method.getReturnType();
      }
      this.returnsVoid = void.class.equals(this.returnType);
      this.returnsMany = configuration.getObjectFactory().isCollection(this.returnType) || this.returnType.isArray();
      this.returnsCursor = Cursor.class.equals(this.returnType);
      this.returnsOptional = "java.util.Optional".equals(this.returnType.getName());
      this.mapKey = getMapKey(method);
      this.returnsMap = this.mapKey != null;
      this.rowBoundsIndex = getUniqueParamIndex(method, RowBounds.class);
      this.resultHandlerIndex = getUniqueParamIndex(method, ResultHandler.class);
      this.paramNameResolver = new ParamNameResolver(configuration, method);
    }

    public Object convertArgsToSqlCommandParam(Object[] args) {
      return paramNameResolver.getNamedParams(args);
    }

    public boolean hasRowBounds() {
      return rowBoundsIndex != null;
    }

    public RowBounds extractRowBounds(Object[] args) {
      return hasRowBounds() ? (RowBounds) args[rowBoundsIndex] : null;
    }

    public boolean hasResultHandler() {
      return resultHandlerIndex != null;
    }

    public ResultHandler extractResultHandler(Object[] args) {
      return hasResultHandler() ? (ResultHandler) args[resultHandlerIndex] : null;
    }

    public String getMapKey() {
      return mapKey;
    }

    public Class<?> getReturnType() {
      return returnType;
    }

    public boolean returnsMany() {
      return returnsMany;
    }

    public boolean returnsMap() {
      return returnsMap;
    }

    public boolean returnsVoid() {
      return returnsVoid;
    }

    public boolean returnsCursor() {
      return returnsCursor;
    }

    /**
     * return whether return type is {@code java.util.Optional}
     * @return return {@code true}, if return type is {@code java.util.Optional}
     * @since 3.4.2
     */
    public boolean returnsOptional() {
      return returnsOptional;
    }

    private Integer getUniqueParamIndex(Method method, Class<?> paramType) {
      Integer index = null;
      final Class<?>[] argTypes = method.getParameterTypes();
      for (int i = 0; i < argTypes.length; i++) {
        if (paramType.isAssignableFrom(argTypes[i])) {
          if (index == null) {
            index = i;
          } else {
            throw new BindingException(method.getName() + " cannot have multiple " + paramType.getSimpleName() + " parameters");
          }
        }
      }
      return index;
    }

    private String getMapKey(Method method) {
      String mapKey = null;
      if (Map.class.isAssignableFrom(method.getReturnType())) {
        final MapKey mapKeyAnnotation = method.getAnnotation(MapKey.class);
        if (mapKeyAnnotation != null) {
          mapKey = mapKeyAnnotation.value();
        }
      }
      return mapKey;
    }
  }

}<|MERGE_RESOLUTION|>--- conflicted
+++ resolved
@@ -30,7 +30,10 @@
 import org.apache.ibatis.session.RowBounds;
 import org.apache.ibatis.session.SqlSession;
 
-import java.lang.reflect.*;
+import java.lang.reflect.Array;
+import java.lang.reflect.Method;
+import java.lang.reflect.ParameterizedType;
+import java.lang.reflect.Type;
 import java.util.*;
 
 /**
@@ -65,11 +68,7 @@
     Object result;
     switch (command.getType()) {
       case INSERT: {
-<<<<<<< HEAD
-        Object param = method.convertArgsToSqlCommandParam(args);
-=======
-      Object param = method.convertArgsToSqlCommandParam(args);
->>>>>>> 21377c9e
+    	Object param = method.convertArgsToSqlCommandParam(args);
         result = rowCountResult(sqlSession.insert(command.getName(), param));
         break;
       }
@@ -149,8 +148,8 @@
     MappedStatement ms = sqlSession.getConfiguration().getMappedStatement(command.getName());
     if (!StatementType.CALLABLE.equals(ms.getStatementType())
         && void.class.equals(ms.getResultMaps().get(0).getType())) {
-      throw new BindingException("method " + command.getName()
-          + " needs either a @ResultMap annotation, a @ResultType annotation,"
+      throw new BindingException("method " + command.getName() 
+          + " needs either a @ResultMap annotation, a @ResultType annotation," 
           + " or a resultType attribute in XML so a ResultHandler can be used as a parameter.");
     }
     Object param = method.convertArgsToSqlCommandParam(args);
@@ -209,7 +208,7 @@
       for (int i = 0; i < list.size(); i++) {
         Array.set(array, i, list.get(i));
       }
-      return array;
+    return array;
     } else {
       return list.toArray((E[])array);
     }
@@ -252,7 +251,7 @@
       MappedStatement ms = resolveMappedStatement(mapperInterface, methodName, declaringClass,
           configuration);
       if (ms == null) {
-        if (method.getAnnotation(Flush.class) != null) {
+        if(method.getAnnotation(Flush.class) != null){
           name = null;
           type = SqlCommandType.FLUSH;
         } else {
